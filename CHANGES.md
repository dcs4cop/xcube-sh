--- conflicted
+++ resolved
@@ -1,4 +1,5 @@
-<<<<<<< HEAD
+## Changes in 0.9.1
+
 ## Changes in 0.9.1 (in development)
 
 * It is now possible accessing BYOC/BYOD and DEM datasets without
@@ -7,9 +8,6 @@
   In case such a dataset has no associated time information,  
   we assume a single time step (size of dimension `time` is one)
   and assign the query time range to this time step.
-=======
-## Changes in 0.9.1
->>>>>>> 74f7eaab
 
 * Added resampling parameters to cube configuration (#66) and
   made `"NEAREST"` the default for `upsampling` and `downsampling` 
@@ -19,11 +17,9 @@
   downsampling: str = "NEAREST"         # or "BILINEAR", "BICUBIC"
   mosaicking_order: str = "mostRecent"  # or "leastRecent", "leastCC"
   ```
-
 * Warnings saying 
   `RuntimeWarning: Failed to open Zarr store with consolidated metadata...`
   are now silenced. (#69)
-
 * The xcube `sentinelhub` data store now correctly retrieves available
   dataset time ranges from Sentinel Hub catalog (#70)
 
